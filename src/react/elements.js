/**
 * Copyright (c) 2017-present, Facebook, Inc.
 * All rights reserved.
 *
 * This source code is licensed under the BSD-style license found in the
 * LICENSE file in the root directory of this source tree. An additional grant
 * of patent rights can be found in the PATENTS file in the same directory.
 */

/* @flow */

import type { Realm } from "../realm.js";
import { ValuesDomain } from "../domains/index.js";
import {
  AbstractValue,
  AbstractObjectValue,
  ArrayValue,
  NullValue,
  NumberValue,
  ObjectValue,
  Value,
} from "../values/index.js";
import { Create } from "../singletons.js";
import invariant from "../invariant.js";
import { Get } from "../methods/index.js";
import {
  applyObjectAssignConfigsForReactElement,
  createInternalReactElement,
  flagPropsWithNoPartialKeyOrRef,
  hardModifyReactObjectPropertyBinding,
  getProperty,
  hasNoPartialKeyOrRef,
} from "./utils.js";
import * as t from "babel-types";
import { computeBinary } from "../evaluators/BinaryExpression.js";
import { CompilerDiagnostic, FatalError } from "../errors.js";

function createPropsObject(
  realm: Realm,
  type: Value,
  config: ObjectValue | AbstractObjectValue,
  children: void | Value
): { key: Value, ref: Value, props: ObjectValue } {
  let defaultProps =
    type instanceof ObjectValue || type instanceof AbstractObjectValue
      ? Get(realm, type, "defaultProps")
      : realm.intrinsics.undefined;

  let props = Create.ObjectCreate(realm, realm.intrinsics.ObjectPrototype);
  props.makeFinal();
  realm.react.reactProps.add(props);

  let key = realm.intrinsics.null;
  let ref = realm.intrinsics.null;

  if (!hasNoPartialKeyOrRef(realm, config)) {
    // if either are abstract, this will impact the reconcilation process
    // and ultimately prevent us from folding ReactElements properly
    let diagnostic = new CompilerDiagnostic(
      `unable to evaluate "key" and "ref" on a ReactElement due to an abstract config passed to createElement`,
      realm.currentLocation,
      "PP0025",
      "FatalError"
    );
    realm.handleError(diagnostic);
    if (realm.handleError(diagnostic) === "Fail") throw new FatalError();
  }

  let possibleKey = Get(realm, config, "key");
  if (possibleKey !== realm.intrinsics.null && possibleKey !== realm.intrinsics.undefined) {
    // if the config has been marked as having no partial key or ref and the possible key
    // is abstract, yet the config doesn't have a key property, then the key can remain null
    let keyNotNeeded =
      hasNoPartialKeyOrRef(realm, config) &&
      possibleKey instanceof AbstractValue &&
      config instanceof ObjectValue &&
      !config.properties.has("key");

    if (!keyNotNeeded) {
      key = computeBinary(realm, "+", realm.intrinsics.emptyString, possibleKey);
    }
  }

  let possibleRef = Get(realm, config, "ref");
  if (possibleRef !== realm.intrinsics.null && possibleRef !== realm.intrinsics.undefined) {
    // if the config has been marked as having no partial key or ref and the possible ref
    // is abstract, yet the config doesn't have a ref property, then the ref can remain null
    let refNotNeeded =
      hasNoPartialKeyOrRef(realm, config) &&
      possibleRef instanceof AbstractValue &&
      config instanceof ObjectValue &&
      !config.properties.has("ref");

    if (!refNotNeeded) {
      ref = possibleRef;
    }
  }

  const setProp = (name: string, value: Value): void => {
    if (name !== "__self" && name !== "__source" && name !== "key" && name !== "ref") {
      invariant(props instanceof ObjectValue);
      hardModifyReactObjectPropertyBinding(realm, props, name, value);
    }
  };

  const applyProperties = () => {
    if (config instanceof ObjectValue) {
      for (let [propKey, binding] of config.properties) {
        if (binding && binding.descriptor && binding.descriptor.enumerable) {
          setProp(propKey, Get(realm, config, propKey));
        }
      }
    }
  };

  if (
    (config instanceof AbstractObjectValue && config.isPartialObject()) ||
    (config instanceof ObjectValue && config.isPartialObject() && config.isSimpleObject())
  ) {
    let args = [];
    args.push(config);
    // create a new props object that will be the target of the Object.assign
    props = Create.ObjectCreate(realm, realm.intrinsics.ObjectPrototype);
    realm.react.reactProps.add(props);

    applyObjectAssignConfigsForReactElement(realm, props, args);
    props.makeFinal();

    if (children !== undefined) {
      hardModifyReactObjectPropertyBinding(realm, props, "children", children);
    }

    // handle default props on a partial/abstract config
    if (defaultProps !== realm.intrinsics.undefined) {
      let defaultPropsEvaluated = 0;

      // first see if we can apply all the defaultProps without needing the helper
      if (defaultProps instanceof ObjectValue && !defaultProps.isPartialObject()) {
        for (let [propName, binding] of defaultProps.properties) {
          if (binding.descriptor !== undefined && binding.descriptor.value !== realm.intrinsics.undefined) {
            // see if we have this on our props object
            let propBinding = props.properties.get(propName);
            // if the binding exists and value is abstract, it might be undefined
            // so in that case we need the helper, otherwise we can continue
            if (
              propBinding !== undefined &&
              !(propBinding.descriptor && propBinding.descriptor.value instanceof AbstractValue)
            ) {
              defaultPropsEvaluated++;
              // if the value we have is undefined, we can apply the defaultProp
              if (propBinding.descriptor && propBinding.descriptor.value === realm.intrinsics.undefined) {
                hardModifyReactObjectPropertyBinding(realm, props, propName, Get(realm, defaultProps, propName));
              }
            }
          }
        }
      }
      // if defaultPropsEvaluated === the amount of properties defaultProps has, then we've successfully
      // ensured all the defaultProps have already been dealt with, so we don't need the helper
      if (
        !(defaultProps instanceof ObjectValue) ||
        (defaultProps.isPartialObject() || defaultPropsEvaluated !== defaultProps.properties.size)
      ) {
        props.makePartial();
        props.makeSimple();
        // if the props has any properties that are "undefined", we need to make them abstract
        // as the helper function applies defaultProps on values that are undefined or do not
        // exist
        for (let [propName, binding] of props.properties) {
          if (binding.descriptor !== undefined && binding.descriptor.value === realm.intrinsics.undefined) {
            hardModifyReactObjectPropertyBinding(realm, props, propName, AbstractValue.createFromType(realm, Value));
          }
        }
        // if we have children and they are abstract, they might be undefined at runtime
        if (children !== undefined && children instanceof AbstractValue) {
          // children === undefined ? defaultProps.children : children;
          let condition = AbstractValue.createFromBinaryOp(realm, "===", children, realm.intrinsics.undefined);
          invariant(defaultProps instanceof AbstractObjectValue || defaultProps instanceof ObjectValue);
          let conditionalChildren = AbstractValue.createFromConditionalOp(
            realm,
            condition,
            Get(realm, defaultProps, "children"),
            children
          );
          hardModifyReactObjectPropertyBinding(realm, props, "children", conditionalChildren);
        }
        let defaultPropsHelper = realm.react.defaultPropsHelper;
        invariant(defaultPropsHelper !== undefined);
        let snapshot = props.getSnapshot();
        props.temporalAlias = snapshot;
        let temporalArgs = [defaultPropsHelper, snapshot, defaultProps];
        let temporalTo = AbstractValue.createTemporalFromBuildFunction(
          realm,
          ObjectValue,
          temporalArgs,
          ([methodNode, ..._args]) => {
            return t.callExpression(methodNode, ((_args: any): Array<any>));
          },
          { skipInvariant: true }
        );
        invariant(temporalTo instanceof AbstractObjectValue);
        if (props instanceof AbstractObjectValue) {
          temporalTo.values = props.values;
        } else {
          invariant(props instanceof ObjectValue);
          temporalTo.values = new ValuesDomain(props);
        }
        props.temporalAlias = temporalTo;
        // Store the args for the temporal so we can easily clone
        // and reconstruct the temporal at another point, rather than
        // mutate the existing temporal
        realm.temporalAliasArgs.set(temporalTo, temporalArgs);
      }
    }
  } else {
    applyProperties();

    if (children !== undefined) {
      setProp("children", children);
    }

    if (defaultProps instanceof ObjectValue) {
      for (let [propKey, binding] of defaultProps.properties) {
        if (binding && binding.descriptor && binding.descriptor.enumerable) {
          if (Get(realm, props, propKey) === realm.intrinsics.undefined) {
            setProp(propKey, Get(realm, defaultProps, propKey));
          }
        }
      }
    } else if (defaultProps instanceof AbstractObjectValue) {
      invariant(false, "TODO: we need to eventually support this");
    }
  }
  invariant(props instanceof ObjectValue);
  // We know the props has no keys because if it did it would have thrown above
  // so we can remove them the props we create.
  flagPropsWithNoPartialKeyOrRef(realm, props);
  return { key, props, ref };
}

function splitReactElementsByConditionalType(
  realm: Realm,
  condValue: AbstractValue,
  consequentVal: Value,
  alternateVal: Value,
  config: ObjectValue | AbstractObjectValue,
  children: void | Value
): Value {
  return realm.evaluateWithAbstractConditional(
    condValue,
    () => {
      return realm.evaluateForEffects(
        () => createReactElement(realm, consequentVal, config, children),
        null,
        "splitReactElementsByConditionalType consequent"
      );
    },
    () => {
      return realm.evaluateForEffects(
        () => createReactElement(realm, alternateVal, config, children),
        null,
        "splitReactElementsByConditionalType alternate"
      );
    }
  );
}

function splitReactElementsByConditionalConfig(
  realm: Realm,
  condValue: AbstractValue,
  consequentVal: ObjectValue | AbstractObjectValue,
  alternateVal: ObjectValue | AbstractObjectValue,
  type: Value,
  children: void | Value
): Value {
  return realm.evaluateWithAbstractConditional(
    condValue,
    () => {
      return realm.evaluateForEffects(
        () => createReactElement(realm, type, consequentVal, children),
        null,
        "splitReactElementsByConditionalConfig consequent"
      );
    },
    () => {
      return realm.evaluateForEffects(
        () => createReactElement(realm, type, alternateVal, children),
        null,
        "splitReactElementsByConditionalConfig alternate"
      );
    }
  );
}

export function cloneReactElement(
  realm: Realm,
  reactElement: ObjectValue,
  config: ObjectValue | AbstractObjectValue | NullValue,
  children: void | Value
): ObjectValue {
  let props = Create.ObjectCreate(realm, realm.intrinsics.ObjectPrototype);
  realm.react.reactProps.add(props);

  const setProp = (name: string, value: Value): void => {
    if (name !== "__self" && name !== "__source" && name !== "key" && name !== "ref") {
      invariant(props instanceof ObjectValue);
      hardModifyReactObjectPropertyBinding(realm, props, name, value);
    }
  };

  applyObjectAssignConfigsForReactElement(realm, props, [config]);
  props.makeFinal();

  let key = getProperty(realm, reactElement, "key");
  let ref = getProperty(realm, reactElement, "ref");
  let type = getProperty(realm, reactElement, "type");

  if (!(config instanceof NullValue)) {
    let possibleKey = Get(realm, config, "key");
    if (possibleKey !== realm.intrinsics.null && possibleKey !== realm.intrinsics.undefined) {
      // if the config has been marked as having no partial key or ref and the possible key
      // is abstract, yet the config doesn't have a key property, then the key can remain null
      let keyNotNeeded =
        hasNoPartialKeyOrRef(realm, config) &&
        possibleKey instanceof AbstractValue &&
        config instanceof ObjectValue &&
        !config.properties.has("key");

      if (!keyNotNeeded) {
        key = computeBinary(realm, "+", realm.intrinsics.emptyString, possibleKey);
      }
    }

    let possibleRef = Get(realm, config, "ref");
    if (possibleRef !== realm.intrinsics.null && possibleRef !== realm.intrinsics.undefined) {
      // if the config has been marked as having no partial key or ref and the possible ref
      // is abstract, yet the config doesn't have a ref property, then the ref can remain null
      let refNotNeeded =
        hasNoPartialKeyOrRef(realm, config) &&
        possibleRef instanceof AbstractValue &&
        config instanceof ObjectValue &&
        !config.properties.has("ref");

      if (!refNotNeeded) {
        ref = possibleRef;
      }
    }
    let defaultProps =
      type instanceof ObjectValue || type instanceof AbstractObjectValue
        ? Get(realm, type, "defaultProps")
        : realm.intrinsics.undefined;

    if (defaultProps instanceof ObjectValue) {
      for (let [propKey, binding] of defaultProps.properties) {
        if (binding && binding.descriptor && binding.descriptor.enumerable) {
          if (Get(realm, props, propKey) === realm.intrinsics.undefined) {
            setProp(propKey, Get(realm, defaultProps, propKey));
          }
        }
      }
    } else if (defaultProps instanceof AbstractObjectValue) {
      invariant(false, "TODO: we need to eventually support this");
    }
  }

  if (children !== undefined) {
    hardModifyReactObjectPropertyBinding(realm, props, "children", children);
  } else {
    let elementProps = getProperty(realm, reactElement, "props");
    invariant(elementProps instanceof ObjectValue);
    let elementChildren = getProperty(realm, elementProps, "children");
    hardModifyReactObjectPropertyBinding(realm, props, "children", elementChildren);
  }

  return createInternalReactElement(realm, type, key, ref, props);
}

export function createReactElement(
  realm: Realm,
  type: Value,
  config: ObjectValue | AbstractObjectValue,
  children: void | Value
): Value {
  if (type instanceof AbstractValue && type.kind === "conditional") {
    let [condValue, consequentVal, alternateVal] = type.args;
    invariant(condValue instanceof AbstractValue);
    return splitReactElementsByConditionalType(realm, condValue, consequentVal, alternateVal, config, children);
  } else if (config instanceof AbstractObjectValue && config.kind === "conditional") {
    let [condValue, consequentVal, alternateVal] = config.args;
    invariant(condValue instanceof AbstractValue);
    invariant(consequentVal instanceof ObjectValue || consequentVal instanceof AbstractObjectValue);
    invariant(alternateVal instanceof ObjectValue || alternateVal instanceof AbstractObjectValue);
    return splitReactElementsByConditionalConfig(realm, condValue, consequentVal, alternateVal, type, children);
  }
  let { key, props, ref } = createPropsObject(realm, type, config, children);
  return createInternalReactElement(realm, type, key, ref, props);
}

type ElementTraversalVisitor = {
  visitType: (typeValue: Value) => void,
  visitKey: (keyValue: Value) => void,
  visitRef: (keyValue: Value) => void,
  visitAbstractOrPartialProps: (propsValue: AbstractValue | ObjectValue) => void,
  visitConcreteProps: (propsValue: ObjectValue) => void,
  visitChildNode: (childValue: Value) => void | Value,
};

export function traverseReactElement(
  realm: Realm,
  reactElement: ObjectValue,
  traversalVisitor: ElementTraversalVisitor
) {
  let typeValue = getProperty(realm, reactElement, "type");
  traversalVisitor.visitType(typeValue);

  let keyValue = getProperty(realm, reactElement, "key");
  if (keyValue !== realm.intrinsics.null && keyValue !== realm.intrinsics.undefined) {
    traversalVisitor.visitKey(keyValue);
  }

  let refValue = getProperty(realm, reactElement, "ref");
  if (refValue !== realm.intrinsics.null && refValue !== realm.intrinsics.undefined) {
    traversalVisitor.visitRef(refValue);
  }

  const handleChildren = () => {
    // handle children
    invariant(propsValue instanceof ObjectValue);
    if (propsValue.properties.has("children")) {
      let childrenValue = getProperty(realm, propsValue, "children");
      if (childrenValue !== realm.intrinsics.undefined && childrenValue !== realm.intrinsics.null) {
        if (childrenValue instanceof ArrayValue && !childrenValue.intrinsicName) {
          let childrenLength = getProperty(realm, childrenValue, "length");
          let childrenLengthValue = 0;
          if (childrenLength instanceof NumberValue) {
            childrenLengthValue = childrenLength.value;
            for (let i = 0; i < childrenLengthValue; i++) {
              let child = getProperty(realm, childrenValue, "" + i);
<<<<<<< HEAD
              invariant(
                child instanceof Value,
                `ReactElement "props.children[${i}]" failed to visit due to a non-value`
              );
              let equivalentChild = traversalVisitor.visitChildNode(child);
              // If the visitor returns an equivalentChild that is of different
              // value then we should update our ReactElement children with the
              // new value. This is because we've already visisted the same
              // child before (ReactElement or abstract value)
              if (equivalentChild !== undefined && equivalentChild !== child) {
                Properties.Set(realm, childrenValue, "" + i, equivalentChild, true);
              }
=======
              traversalVisitor.visitChildNode(child);
>>>>>>> cc1e0818
            }
          }
        } else {
          let equivalentChildren = traversalVisitor.visitChildNode(childrenValue);
          // If the visitor returns an equivalentChild that is of different
          // value then we should update our ReactElement children with the
          // new value. This is because we've already visisted the same
          // child before (ReactElement or abstract value)
          if (equivalentChildren !== undefined && equivalentChildren !== childrenValue) {
            // "props" are immutable objects, but need to mutate them in this instance
            // so we need to temporarily make them not final so we can do so. Given
            // we're in the visitor/serialization stage, this shouldn't have any
            // affect on the application, it's simply to improve optimization
            propsValue.makeNotFinal();
            Properties.Set(realm, propsValue, "children", equivalentChildren, true);
            propsValue.makeFinal();
          }
        }
      }
    }
  };

  let propsValue = getProperty(realm, reactElement, "props");
  if (propsValue instanceof AbstractValue) {
    // visit object, as it's going to be spread
    traversalVisitor.visitAbstractOrPartialProps(propsValue);
  } else if (propsValue instanceof ObjectValue) {
    if (propsValue.isPartialObject()) {
      traversalVisitor.visitAbstractOrPartialProps(propsValue);
      handleChildren();
    } else {
      traversalVisitor.visitConcreteProps(propsValue);
      handleChildren();
    }
  }
}<|MERGE_RESOLUTION|>--- conflicted
+++ resolved
@@ -436,22 +436,7 @@
             childrenLengthValue = childrenLength.value;
             for (let i = 0; i < childrenLengthValue; i++) {
               let child = getProperty(realm, childrenValue, "" + i);
-<<<<<<< HEAD
-              invariant(
-                child instanceof Value,
-                `ReactElement "props.children[${i}]" failed to visit due to a non-value`
-              );
-              let equivalentChild = traversalVisitor.visitChildNode(child);
-              // If the visitor returns an equivalentChild that is of different
-              // value then we should update our ReactElement children with the
-              // new value. This is because we've already visisted the same
-              // child before (ReactElement or abstract value)
-              if (equivalentChild !== undefined && equivalentChild !== child) {
-                Properties.Set(realm, childrenValue, "" + i, equivalentChild, true);
-              }
-=======
               traversalVisitor.visitChildNode(child);
->>>>>>> cc1e0818
             }
           }
         } else {
