/**
 * Copyright (c) 2017-present, Facebook, Inc.
 * All rights reserved.
 *
 * This source code is licensed under the BSD-style license found in the
 * LICENSE file in the root directory of this source tree. An additional grant
 * of patent rights can be found in the PATENTS file in the same directory.
 */

/* @flow */

import { Realm, type Effects, type SideEffectType } from "../realm.js";
import {
  AbstractObjectValue,
  AbstractValue,
  ArrayValue,
  BooleanValue,
  BoundFunctionValue,
  ECMAScriptSourceFunctionValue,
  FunctionValue,
  NullValue,
  NumberValue,
  ObjectValue,
  StringValue,
  SymbolValue,
  Value,
  UndefinedValue,
} from "../values/index.js";
import { ReactStatistics, type ReactEvaluatedNode } from "../serializer/types.js";
import {
  cloneReactElement,
  cloneProps,
  createReactEvaluatedNode,
  doNotOptimizeComponent,
  evaluateWithNestedParentEffects,
  flattenChildren,
  hardModifyReactObjectPropertyBinding,
  getComponentName,
  getComponentTypeFromRootValue,
  getLocationFromValue,
  getProperty,
  getReactSymbol,
  getValueFromFunctionCall,
  isReactElement,
  mapArrayValue,
  valueIsClassComponent,
  valueIsFactoryClassComponent,
  valueIsKnownReactAbstraction,
  valueIsLegacyCreateClassComponent,
} from "./utils";
import { Get } from "../methods/index.js";
import invariant from "../invariant.js";
import { Properties } from "../singletons.js";
import { FatalError, CompilerDiagnostic } from "../errors.js";
import {
  type BranchStatusEnum,
  getValueWithBranchingLogicApplied,
  wrapReactElementInBranchOrReturnValue,
} from "./branching.js";
import * as t from "babel-types";
import { Completion } from "../completions.js";
import {
  getInitialProps,
  getInitialContext,
  createClassInstance,
  createSimpleClassInstance,
  evaluateClassConstructor,
  createClassInstanceForFirstRenderOnly,
  applyGetDerivedStateFromProps,
} from "./components.js";
import {
  DoNotOptimize,
  ExpectedBailOut,
  NewComponentTreeBranch,
  ReconcilerFatalError,
  SimpleClassBailOut,
  UnsupportedSideEffect,
} from "./errors.js";
import { Logger } from "../utils/logger.js";
import type { ClassComponentMetadata, PropertyBinding, ReactComponentTreeConfig, ReactHint } from "../types.js";
import type { Binding } from "../environment.js";

type ComponentResolutionStrategy =
  | "NORMAL"
  | "FRAGMENT"
  | "RELAY_QUERY_RENDERER"
  | "CONTEXT_PROVIDER"
  | "CONTEXT_CONSUMER"
  | "FORWARD_REF";

export type OptimizedClosure = {
  evaluatedNode: ReactEvaluatedNode,
  func: ECMAScriptSourceFunctionValue | BoundFunctionValue,
  nestedEffects: Array<Effects>,
  componentType: Value | null,
  context: ObjectValue | AbstractObjectValue | null,
};

export type BranchReactComponentTree = {
  context: ObjectValue | AbstractObjectValue | null,
  evaluatedNode: ReactEvaluatedNode,
  props: ObjectValue | AbstractObjectValue | null,
  rootValue: ECMAScriptSourceFunctionValue | AbstractValue,
};

export type ComponentTreeState = {
  componentType: void | ECMAScriptSourceFunctionValue,
  contextTypes: Set<string>,
  deadEnds: number,
  status: "SIMPLE" | "COMPLEX",
  contextNodeReferences: Map<ObjectValue | AbstractObjectValue, number>,
};

function setContextCurrentValue(contextObject: ObjectValue | AbstractObjectValue, value: Value): void {
  if (contextObject instanceof AbstractObjectValue && !contextObject.values.isTop()) {
    let elements = contextObject.values.getElements();
    if (elements && elements.size > 0) {
      contextObject = Array.from(elements)[0];
    } else {
      // intentionally left in
      invariant(false, "TODO: should we hit this?");
    }
  }
  if (!(contextObject instanceof ObjectValue)) {
    throw new ExpectedBailOut("cannot set currentValue on an abstract context consumer");
  }
  let binding = contextObject.properties.get("currentValue");

  if (binding && binding.descriptor) {
    binding.descriptor.value = value;
  } else {
    invariant(false, "setContextCurrentValue failed to set the currentValue");
  }
}

export class Reconciler {
  constructor(
    realm: Realm,
    componentTreeConfig: ReactComponentTreeConfig,
    statistics: ReactStatistics,
    logger?: Logger
  ) {
    this.realm = realm;
    this.statistics = statistics;
    this.logger = logger;
    this.componentTreeConfig = componentTreeConfig;
    this.componentTreeState = this._createComponentTreeState();
    this.alreadyEvaluatedRootNodes = new Map();
    this.alreadyEvaluatedNestedClosures = new Set();
    this.nestedOptimizedClosures = [];
    this.branchedComponentTrees = [];
  }

  realm: Realm;
  statistics: ReactStatistics;
  logger: void | Logger;
  componentTreeState: ComponentTreeState;
  alreadyEvaluatedRootNodes: Map<ECMAScriptSourceFunctionValue, ReactEvaluatedNode>;
  alreadyEvaluatedNestedClosures: Set<FunctionValue>;
  componentTreeConfig: ReactComponentTreeConfig;
  currentEffectsStack: Array<Effects>;
  nestedOptimizedClosures: Array<OptimizedClosure>;
  branchedComponentTrees: Array<BranchReactComponentTree>;

  resolveReactComponentTree(
    componentType: ECMAScriptSourceFunctionValue,
    props: ObjectValue | AbstractObjectValue | null,
    context: ObjectValue | AbstractObjectValue | null,
    evaluatedRootNode: ReactEvaluatedNode
  ): Effects {
    const resolveComponentTree = () => {
      try {
        let initialProps = props || getInitialProps(this.realm, componentType);
        let initialContext = context || getInitialContext(this.realm, componentType);
        this.alreadyEvaluatedRootNodes.set(componentType, evaluatedRootNode);
        let { result } = this._resolveComponent(componentType, initialProps, initialContext, "ROOT", evaluatedRootNode);
        this.statistics.optimizedTrees++;
        return result;
      } catch (error) {
        this._handleComponentTreeRootFailure(error, evaluatedRootNode);
        // flow belives we can get here, when it should never be possible
        invariant(false, "resolveReactComponentTree error not handled correctly");
      }
    };

    try {
      this.realm.react.activeReconciler = this;
      let effects = this.realm.wrapInGlobalEnv(() =>
        this.realm.evaluatePure(
          () =>
            this.realm.evaluateForEffects(
              resolveComponentTree,
              /*state*/ null,
              `react component: ${getComponentName(this.realm, componentType)}`
            ),
          this._handleReportedSideEffect
        )
      );
      this._handleNestedOptimizedClosuresFromEffects(effects, evaluatedRootNode);
      return effects;
    } finally {
      this.realm.react.activeReconciler = undefined;
    }
  }

  _handleNestedOptimizedClosuresFromEffects(effects: Effects, evaluatedNode: ReactEvaluatedNode) {
    for (let { nestedEffects } of this.nestedOptimizedClosures) {
      if (nestedEffects.length === 0) {
        nestedEffects.push(...nestedEffects, effects);
      }
    }
  }

  resolveNestedOptimizedClosure(
    func: ECMAScriptSourceFunctionValue | BoundFunctionValue,
    nestedEffects: Array<Effects>,
    componentType: Value | null,
    context: ObjectValue | AbstractObjectValue | null,
    evaluatedNode: ReactEvaluatedNode
  ): Effects {
    const resolveOptimizedClosure = () => {
      let baseObject = this.realm.$GlobalEnv.environmentRecord.WithBaseObject();
      // we want to optimize the function that is bound
      if (func instanceof BoundFunctionValue) {
        // we want to set the "this" to be the bound object
        // for firstRender this will optimize the function
        // for updates, "this" will be intrinsic, so either way
        // they should both work
        baseObject = func.$BoundThis;
        invariant(func.$BoundTargetFunction instanceof ECMAScriptSourceFunctionValue);
        func = func.$BoundTargetFunction;
      }
      let numArgs = func.getLength();
      let args = [];
      let targetFunc = func;

      this.alreadyEvaluatedNestedClosures.add(func);
      invariant(targetFunc instanceof ECMAScriptSourceFunctionValue);
      let params = targetFunc.$FormalParameters;
      if (numArgs && numArgs > 0 && params) {
        for (let parameterId of params) {
          if (t.isIdentifier(parameterId)) {
            // Create an AbstractValue similar to __abstract being called
            args.push(
              AbstractValue.createAbstractArgument(
                this.realm,
                ((parameterId: any): BabelNodeIdentifier).name,
                targetFunc.expressionLocation
              )
            );
          } else {
            this.realm.handleError(
              new CompilerDiagnostic(
                "Non-identifier args to additional functions unsupported",
                targetFunc.expressionLocation,
                "PP1005",
                "FatalError"
              )
            );
            throw new FatalError("Non-identifier args to additional functions unsupported");
          }
        }
      }
      try {
        invariant(
          baseObject instanceof ObjectValue ||
            baseObject instanceof AbstractObjectValue ||
            baseObject instanceof UndefinedValue
        );
        let value = getValueFromFunctionCall(this.realm, func, baseObject, args);
        invariant(componentType instanceof Value);
        invariant(context instanceof ObjectValue || context instanceof AbstractObjectValue);
        let result = this._resolveDeeply(componentType, value, context, "NEW_BRANCH", evaluatedNode);
        this.statistics.optimizedNestedClosures++;
        return result;
      } catch (error) {
        this._handleComponentTreeRootFailure(error, evaluatedNode);
        // flow belives we can get here, when it should never be possible
        invariant(false, "resolveNestedOptimizedClosure error not handled correctly");
      }
    };

    try {
      this.realm.react.activeReconciler = this;
      let effects = this.realm.wrapInGlobalEnv(() =>
        this.realm.evaluatePure(() =>
          evaluateWithNestedParentEffects(this.realm, nestedEffects, () =>
            this.realm.evaluateForEffects(resolveOptimizedClosure, /*state*/ null, `react nested optimized closure`)
          )
        )
      );
      this._handleNestedOptimizedClosuresFromEffects(effects, evaluatedNode);
      return effects;
    } finally {
      this.realm.react.activeReconciler = undefined;
    }
  }

  clearComponentTreeState(): void {
    this.componentTreeState = this._createComponentTreeState();
  }

  _queueOptimizedClosure(
    func: ECMAScriptSourceFunctionValue | BoundFunctionValue,
    evaluatedNode: ReactEvaluatedNode,
    componentType: Value | null,
    context: ObjectValue | AbstractObjectValue | null
  ): void {
    if (this.realm.react.optimizeNestedFunctions) {
      this.nestedOptimizedClosures.push({
        evaluatedNode,
        func,
        nestedEffects: [],
        componentType,
        context,
      });
    }
  }

  _queueNewComponentTree(
    rootValue: Value,
    evaluatedNode: ReactEvaluatedNode,
    props?: ObjectValue | AbstractObjectValue | null = null,
    context?: ObjectValue | AbstractObjectValue | null = null
  ): void {
    if (rootValue instanceof SymbolValue) {
      return;
    }
    invariant(rootValue instanceof ECMAScriptSourceFunctionValue || rootValue instanceof AbstractValue);
    this.componentTreeState.deadEnds++;
    let componentType = getComponentTypeFromRootValue(this.realm, rootValue);
    if (componentType !== null && !this.hasEvaluatedRootNode(componentType, evaluatedNode)) {
      this.branchedComponentTrees.push({
        context,
        evaluatedNode,
        props,
        rootValue,
      });
    }
  }

  _resolveComplexClassComponent(
    componentType: ECMAScriptSourceFunctionValue,
    props: ObjectValue | AbstractObjectValue,
    context: ObjectValue | AbstractObjectValue,
    classMetadata: ClassComponentMetadata,
    branchStatus: BranchStatusEnum,
    evaluatedNode: ReactEvaluatedNode
  ): Value {
    if (branchStatus !== "ROOT") {
      // if the tree is simple and we're not in a branch, we can make this tree complex
      // and make this complex component the root
      let evaluatedComplexNode = this.alreadyEvaluatedRootNodes.get(componentType);
      if (
        branchStatus === "NO_BRANCH" &&
        this.componentTreeState.status === "SIMPLE" &&
        evaluatedComplexNode &&
        evaluatedComplexNode.status !== "RENDER_PROPS"
      ) {
        this.componentTreeState.componentType = componentType;
      } else {
        this._queueNewComponentTree(componentType, evaluatedNode);
        evaluatedNode.status = "NEW_TREE";
        throw new NewComponentTreeBranch(evaluatedNode);
      }
    }
    this.componentTreeState.status = "COMPLEX";
    // create a new instance of this React class component
    let instance = createClassInstance(this.realm, componentType, props, context, classMetadata);
    // get the "render" method off the instance
    let renderMethod = Get(this.realm, instance, "render");
    invariant(renderMethod instanceof ECMAScriptSourceFunctionValue);
    // the render method doesn't have any arguments, so we just assign the context of "this" to be the instance
    return getValueFromFunctionCall(this.realm, renderMethod, instance, []);
  }

  _resolveSimpleClassComponent(
    componentType: ECMAScriptSourceFunctionValue,
    props: ObjectValue | AbstractObjectValue,
    context: ObjectValue | AbstractObjectValue,
    branchStatus: BranchStatusEnum,
    evaluatedNode: ReactEvaluatedNode
  ): Value {
    // create a new simple instance of this React class component
    let instance = createSimpleClassInstance(this.realm, componentType, props, context);
    // get the "render" method off the instance
    let renderMethod = Get(this.realm, instance, "render");
    invariant(renderMethod instanceof ECMAScriptSourceFunctionValue);
    // the render method doesn't have any arguments, so we just assign the context of "this" to be the instance
    return getValueFromFunctionCall(this.realm, renderMethod, instance, []);
  }

  _resolveFunctionalComponent(
    componentType: ECMAScriptSourceFunctionValue,
    props: ObjectValue | AbstractObjectValue,
    context: ObjectValue | AbstractObjectValue,
    evaluatedNode: ReactEvaluatedNode
  ) {
    return getValueFromFunctionCall(this.realm, componentType, this.realm.intrinsics.undefined, [props, context]);
  }

  _getClassComponentMetadata(
    componentType: ECMAScriptSourceFunctionValue,
    props: ObjectValue | AbstractObjectValue,
    context: ObjectValue | AbstractObjectValue
  ): ClassComponentMetadata {
    if (this.realm.react.classComponentMetadata.has(componentType)) {
      let classMetadata = this.realm.react.classComponentMetadata.get(componentType);
      invariant(classMetadata);
      return classMetadata;
    }
    // get all this assignments in the constructor
    let classMetadata = evaluateClassConstructor(this.realm, componentType, props, context);
    this.realm.react.classComponentMetadata.set(componentType, classMetadata);
    return classMetadata;
  }

  _resolveContextProviderComponent(
    componentType: Value,
    reactElement: ObjectValue,
    context: ObjectValue | AbstractObjectValue,
    branchStatus: BranchStatusEnum,
    evaluatedNode: ReactEvaluatedNode
  ): Value {
    let typeValue = getProperty(this.realm, reactElement, "type");
    let propsValue = getProperty(this.realm, reactElement, "props");

    let evaluatedChildNode = createReactEvaluatedNode("NORMAL", "Context.Provider");
    evaluatedNode.children.push(evaluatedChildNode);
    this.statistics.componentsEvaluated++;
    invariant(typeValue instanceof ObjectValue || typeValue instanceof AbstractObjectValue);
    const contextConsumer = getProperty(this.realm, typeValue, "context");
    invariant(contextConsumer instanceof ObjectValue || contextConsumer instanceof AbstractObjectValue);
    let lastValueProp = getProperty(this.realm, contextConsumer, "currentValue");
    this._incremementReferenceForContextNode(contextConsumer);

    let valueProp;
    // if we have a value prop, set it
    if (propsValue instanceof ObjectValue || propsValue instanceof AbstractObjectValue) {
      valueProp = Get(this.realm, propsValue, "value");
      setContextCurrentValue(contextConsumer, valueProp);
    }
    if (propsValue instanceof ObjectValue) {
      // if the value is abstract, we need to keep the render prop as unless
      // we are in firstRenderOnly mode, where we can just inline the abstract value
      if (!(valueProp instanceof AbstractValue) || this.componentTreeConfig.firstRenderOnly) {
        let resolvedReactElement = this._resolveReactElementHostChildren(
          componentType,
          reactElement,
          context,
          branchStatus,
          evaluatedChildNode
        );
        let resolvedPropsValue = getProperty(this.realm, resolvedReactElement, "props");
        invariant(resolvedPropsValue instanceof ObjectValue || resolvedPropsValue instanceof AbstractObjectValue);
        invariant(lastValueProp instanceof Value);
        setContextCurrentValue(contextConsumer, lastValueProp);
        this._decremementReferenceForContextNode(contextConsumer);
        // if we no dead ends, we know the rest of the tree and can safely remove the provider
        if (this.componentTreeState.deadEnds === 0) {
          let childrenValue = Get(this.realm, resolvedPropsValue, "children");
          evaluatedChildNode.status = "INLINED";
          this.statistics.inlinedComponents++;
          return childrenValue;
        }
        return resolvedReactElement;
      }
    }
    let children = this._resolveReactElementHostChildren(
      componentType,
      reactElement,
      context,
      branchStatus,
      evaluatedChildNode
    );
    setContextCurrentValue(contextConsumer, lastValueProp);
    this._decremementReferenceForContextNode(contextConsumer);
    return children;
  }

  _decremementReferenceForContextNode(contextNode: ObjectValue | AbstractObjectValue): void {
    let references = this.componentTreeState.contextNodeReferences.get(contextNode);
    if (!references) {
      references = 0;
    } else {
      references--;
    }
    this.componentTreeState.contextNodeReferences.set(contextNode, references);
  }

  _incremementReferenceForContextNode(contextNode: ObjectValue | AbstractObjectValue): void {
    let references = this.componentTreeState.contextNodeReferences.get(contextNode);
    if (!references) {
      references = 1;
    } else {
      references++;
    }
    this.componentTreeState.contextNodeReferences.set(contextNode, references);
  }

  _isContextValueKnown(contextNode: ObjectValue | AbstractObjectValue): boolean {
    if (this.componentTreeConfig.isRoot) {
      return true;
    }
    if (this.componentTreeState.contextNodeReferences.has(contextNode)) {
      let references = this.componentTreeState.contextNodeReferences.get(contextNode);
      if (!references) {
        return false;
      }
      return references > 0;
    }
    return false;
  }

  _resolveContextConsumerComponent(
    componentType: Value,
    reactElement: ObjectValue,
    context: ObjectValue | AbstractObjectValue,
    branchStatus: BranchStatusEnum,
    evaluatedNode: ReactEvaluatedNode
  ): Value | void {
    let typeValue = getProperty(this.realm, reactElement, "type");
    let propsValue = getProperty(this.realm, reactElement, "props");
    let evaluatedChildNode = createReactEvaluatedNode("RENDER_PROPS", "Context.Consumer");
    evaluatedNode.children.push(evaluatedChildNode);

    if (propsValue instanceof ObjectValue || propsValue instanceof AbstractObjectValue) {
      // get the "render" prop child off the instance
      if (propsValue instanceof ObjectValue && propsValue.properties.has("children")) {
        let renderProp = getProperty(this.realm, propsValue, "children");

        this._findReactComponentTrees(propsValue, evaluatedChildNode, "NORMAL_FUNCTIONS");
        if (renderProp instanceof ECMAScriptSourceFunctionValue) {
          if (typeValue instanceof ObjectValue || typeValue instanceof AbstractObjectValue) {
            // make sure this context is in our tree
            if (this._isContextValueKnown(typeValue)) {
              let valueProp = Get(this.realm, typeValue, "currentValue");
              // if the value is abstract, we need to keep the render prop as unless
              // we are in firstRenderOnly mode, where we can just inline the abstract value
              if (!(valueProp instanceof AbstractValue) || this.componentTreeConfig.firstRenderOnly) {
                let result = getValueFromFunctionCall(this.realm, renderProp, this.realm.intrinsics.undefined, [
                  valueProp,
                ]);
                this.statistics.inlinedComponents++;
                this.statistics.componentsEvaluated++;
                evaluatedChildNode.status = "INLINED";
                return this._resolveDeeply(componentType, result, context, branchStatus, evaluatedNode);
              }
            }
          }
          this._queueOptimizedClosure(renderProp, evaluatedChildNode, componentType, context);
          return;
        } else {
          this._findReactComponentTrees(renderProp, evaluatedChildNode, "NESTED_CLOSURES");
        }
      }
    }
    this.componentTreeState.deadEnds++;
    return;
  }

  _resolveForwardRefComponent(
    componentType: Value,
    reactElement: ObjectValue,
    context: ObjectValue | AbstractObjectValue,
    branchStatus: BranchStatusEnum,
    evaluatedNode: ReactEvaluatedNode
  ): Value | void {
    let typeValue = getProperty(this.realm, reactElement, "type");
    let propsValue = getProperty(this.realm, reactElement, "props");
    let refValue = getProperty(this.realm, reactElement, "ref");
    invariant(typeValue instanceof AbstractValue || typeValue instanceof ObjectValue);
    let reactHint = this.realm.react.abstractHints.get(typeValue);

    invariant(reactHint !== undefined);
    let [forwardedComponent] = reactHint.args;
    let evaluatedChildNode = createReactEvaluatedNode("FORWARD_REF", getComponentName(this.realm, forwardedComponent));
    evaluatedNode.children.push(evaluatedChildNode);
    invariant(
      forwardedComponent instanceof ECMAScriptSourceFunctionValue,
      "expect React.forwardRef() to be passed function value"
    );
    let value = getValueFromFunctionCall(this.realm, forwardedComponent, this.realm.intrinsics.undefined, [
      propsValue,
      refValue,
    ]);
    return this._resolveDeeply(componentType, value, context, branchStatus, evaluatedChildNode);
  }

  _resolveRelayQueryRendererComponent(
    componentType: Value,
    reactElement: ObjectValue,
    context: ObjectValue | AbstractObjectValue,
    evaluatedNode: ReactEvaluatedNode
  ): Value | void {
    let typeValue = getProperty(this.realm, reactElement, "type");
    let propsValue = getProperty(this.realm, reactElement, "props");

    let evaluatedChildNode = createReactEvaluatedNode("RENDER_PROPS", getComponentName(this.realm, typeValue));
    evaluatedNode.children.push(evaluatedChildNode);

    if (propsValue instanceof ObjectValue || propsValue instanceof AbstractObjectValue) {
      // get the "render" prop
      if (propsValue instanceof ObjectValue && propsValue.properties.has("render")) {
        let renderProp = getProperty(this.realm, propsValue, "render");

        if (renderProp instanceof ECMAScriptSourceFunctionValue) {
          this._queueOptimizedClosure(renderProp, evaluatedChildNode, componentType, context);
        } else if (renderProp instanceof AbstractValue) {
          this._findReactComponentTrees(renderProp, evaluatedChildNode, "NESTED_CLOSURES", componentType, context);
        }
      }
      this._findReactComponentTrees(propsValue, evaluatedChildNode, "NORMAL_FUNCTIONS");
      return;
    }
    // this is the worst case, we were unable to find the render prop function
    // and won't be able to find any further components to evaluate as trees
    // because of that
    this.componentTreeState.deadEnds++;
  }

  _resolveClassComponent(
    componentType: ECMAScriptSourceFunctionValue,
    props: ObjectValue | AbstractObjectValue,
    context: ObjectValue | AbstractObjectValue,
    branchStatus: BranchStatusEnum,
    evaluatedNode: ReactEvaluatedNode
  ): Value {
    let value;

    let classMetadata = this._getClassComponentMetadata(componentType, props, context);
    let { instanceProperties, instanceSymbols } = classMetadata;

    // if there were no this assignments we can try and render it as a simple class component
    if (instanceProperties.size === 0 && instanceSymbols.size === 0) {
      // We first need to know what type of class component we're dealing with.
      // A "simple" class component is defined as:
      //
      // - having only a "render" method
      // - having no lifecycle events
      // - having no state
      // - having no instance variables
      //
      // the only things a class component should be able to access on "this" are:
      // - this.props
      // - this.context
      // - this._someRenderMethodX() etc
      //
      // Otherwise, the class component is a "complex" one.
      // To begin with, we don't know what type of component it is, so we try and render it as if it were
      // a simple component using the above heuristics. If an error occurs during this process, we assume
      // that the class wasn't simple, then try again with the "complex" heuristics.
      try {
        value = this._resolveSimpleClassComponent(componentType, props, context, branchStatus, evaluatedNode);
      } catch (error) {
        // if we get back a SimpleClassBailOut error, we know that this class component
        // wasn't a simple one and is likely to be a complex class component instead
        if (error instanceof SimpleClassBailOut) {
          // the component was not simple, so we continue with complex case
        } else {
          // else we rethrow the error
          throw error;
        }
      }
    }
    // handle the complex class component if there is not value
    if (value === undefined) {
      value = this._resolveComplexClassComponent(
        componentType,
        props,
        context,
        classMetadata,
        branchStatus,
        evaluatedNode
      );
    }
    return value;
  }

  _resolveClassComponentForFirstRenderOnly(
    componentType: ECMAScriptSourceFunctionValue,
    props: ObjectValue | AbstractObjectValue,
    context: ObjectValue | AbstractObjectValue,
    branchStatus: BranchStatusEnum,
    evaluatedNode: ReactEvaluatedNode
  ): Value {
    // create a new simple instance of this React class component
    let instance = createClassInstanceForFirstRenderOnly(this.realm, componentType, props, context, evaluatedNode);
    let getDerivedStateFromProps = Get(this.realm, componentType, "getDerivedStateFromProps");
    let getSnapshotBeforeUpdate = Get(this.realm, instance, "getSnapshotBeforeUpdate");

    // if either getDerivedStateFromProps or getSnapshotBeforeUpdate exist, then
    // we don't try and execute componentWillMount and UNSAFE_componentWillMount
    if (
      getDerivedStateFromProps !== this.realm.intrinsics.undefined ||
      getSnapshotBeforeUpdate !== this.realm.intrinsics.undefined
    ) {
      if (getDerivedStateFromProps instanceof ECMAScriptSourceFunctionValue && getDerivedStateFromProps.$Call) {
        applyGetDerivedStateFromProps(this.realm, getDerivedStateFromProps, instance, props);
      }
    } else {
      // get the "componentWillMount" and "render" methods off the instance
      let componentWillMount = Get(this.realm, instance, "componentWillMount");

      if (componentWillMount instanceof ECMAScriptSourceFunctionValue && componentWillMount.$Call) {
        componentWillMount.$Call(instance, []);
      }
      let unsafeComponentWillMount = Get(this.realm, instance, "UNSAFE_componentWillMount");

      if (unsafeComponentWillMount instanceof ECMAScriptSourceFunctionValue && unsafeComponentWillMount.$Call) {
        unsafeComponentWillMount.$Call(instance, []);
      }
    }
    let renderMethod = Get(this.realm, instance, "render");

    invariant(renderMethod instanceof ECMAScriptSourceFunctionValue);
    return getValueFromFunctionCall(this.realm, renderMethod, instance, []);
  }

  _resolveRelayContainer(
    reactHint: ReactHint,
    props: ObjectValue | AbstractObjectValue,
    context: ObjectValue | AbstractObjectValue,
    branchStatus: BranchStatusEnum,
    evaluatedNode: ReactEvaluatedNode
  ) {
    evaluatedNode.status = "INLINED";
    evaluatedNode.message = "RelayContainer";
    invariant(reactHint.firstRenderValue instanceof Value);
    // for better serialization, ensure context has the right abstract properties defined
    if (getProperty(this.realm, context, "relay") === this.realm.intrinsics.undefined) {
      let abstractRelayContext = AbstractValue.createAbstractObject(this.realm, "context.relay");
      let abstractRelayEnvironment = AbstractValue.createAbstractObject(this.realm, "context.relay.environment");
      let abstractRelayInternal = AbstractValue.createAbstractObject(
        this.realm,
        "context.relay.environment.unstable_internal"
      );
      Properties.Set(this.realm, context, "relay", abstractRelayContext, true);
      Properties.Set(this.realm, abstractRelayContext, "environment", abstractRelayEnvironment, true);
      Properties.Set(this.realm, abstractRelayEnvironment, "unstable_internal", abstractRelayInternal, true);
    }
    // add contextType to this component
    this.componentTreeState.contextTypes.add("relay");
    return this._resolveComponent(reactHint.firstRenderValue, props, context, branchStatus, evaluatedNode);
  }

  _resolveComponent(
    componentType: Value,
    props: ObjectValue | AbstractObjectValue,
    context: ObjectValue | AbstractObjectValue,
    branchStatus: BranchStatusEnum,
    evaluatedNode: ReactEvaluatedNode
  ) {
    if (doNotOptimizeComponent(this.realm, componentType)) {
      throw new DoNotOptimize("__reactCompilerDoNotOptimize flag detected");
    }
    this.statistics.componentsEvaluated++;
    if (valueIsKnownReactAbstraction(this.realm, componentType)) {
      invariant(componentType instanceof AbstractValue);
      let reactHint = this.realm.react.abstractHints.get(componentType);

      invariant(reactHint);
      if (
        typeof reactHint !== "string" &&
        reactHint.object === this.realm.fbLibraries.reactRelay &&
        this.componentTreeConfig.firstRenderOnly
      ) {
        return this._resolveRelayContainer(reactHint, props, context, branchStatus, evaluatedNode);
      }
      this._queueNewComponentTree(componentType, evaluatedNode);
      evaluatedNode.status = "NEW_TREE";
      evaluatedNode.message = "RelayContainer";
      throw new NewComponentTreeBranch(evaluatedNode);
    }
    invariant(componentType instanceof ECMAScriptSourceFunctionValue);
    let value;
    let childContext = context;

    // first we check if it's a legacy class component
    if (valueIsLegacyCreateClassComponent(this.realm, componentType)) {
      throw new ExpectedBailOut("components created with create-react-class are not supported");
    } else if (valueIsClassComponent(this.realm, componentType)) {
      if (this.componentTreeConfig.firstRenderOnly) {
        value = this._resolveClassComponentForFirstRenderOnly(
          componentType,
          props,
          context,
          branchStatus,
          evaluatedNode
        );
      } else {
        value = this._resolveClassComponent(componentType, props, context, branchStatus, evaluatedNode);
      }
    } else {
      value = this._resolveFunctionalComponent(componentType, props, context, evaluatedNode);
      if (valueIsFactoryClassComponent(this.realm, value)) {
        invariant(value instanceof ObjectValue);
        if (branchStatus !== "ROOT") {
          throw new ExpectedBailOut("non-root factory class components are not suppoted");
        } else {
          // TODO support factory components
          return {
            result: value,
            childContext,
          };
        }
      }
    }
    invariant(value !== undefined);
    return {
      result: this._resolveDeeply(
        componentType,
        value,
        context,
        branchStatus === "ROOT" ? "NO_BRANCH" : branchStatus,
        evaluatedNode
      ),
      childContext,
    };
  }

  _createComponentTreeState(): ComponentTreeState {
    return {
      componentType: undefined,
      contextTypes: new Set(),
      deadEnds: 0,
      status: "SIMPLE",
      contextNodeReferences: new Map(),
    };
  }

  _getComponentResolutionStrategy(value: Value): ComponentResolutionStrategy {
    // check if it's a ReactRelay.QueryRenderer
    if (this.realm.fbLibraries.reactRelay !== undefined) {
      let QueryRenderer = getProperty(this.realm, this.realm.fbLibraries.reactRelay, "QueryRenderer");
      if (value === QueryRenderer) {
        return "RELAY_QUERY_RENDERER";
      }
    }
    if (value === getReactSymbol("react.fragment", this.realm)) {
      return "FRAGMENT";
    }
    if (value instanceof AbstractValue && this.realm.react.abstractHints.has(value)) {
      let reactHint = this.realm.react.abstractHints.get(value);

      invariant(reactHint !== undefined);
      if (reactHint.object === this.realm.fbLibraries.react && reactHint.propertyName === "forwardRef") {
        return "FORWARD_REF";
      }
    }
    if ((value instanceof ObjectValue || value instanceof AbstractObjectValue) && value.kind !== "conditional") {
      let $$typeof = getProperty(this.realm, value, "$$typeof");

      if ($$typeof === getReactSymbol("react.context", this.realm)) {
        return "CONTEXT_CONSUMER";
      }
      if ($$typeof === getReactSymbol("react.provider", this.realm)) {
        return "CONTEXT_PROVIDER";
      }
    }
    return "NORMAL";
  }

  _resolveReactDomPortal(
    createPortalNode: AbstractValue,
    args: Array<Value>,
    componentType: Value,
    context: ObjectValue | AbstractObjectValue,
    branchStatus: BranchStatusEnum,
    evaluatedNode: ReactEvaluatedNode
  ) {
    let [reactPortalValue, domNodeValue] = args;
    let evaluatedChildNode = createReactEvaluatedNode("INLINED", "ReactDOM.createPortal");
    let resolvedReactPortalValue = this._resolveDeeply(
      componentType,
      reactPortalValue,
      context,
      branchStatus,
      evaluatedChildNode
    );
    evaluatedNode.children.push(evaluatedChildNode);
    if (resolvedReactPortalValue !== reactPortalValue) {
      this.statistics.inlinedComponents++;
      let reactDomValue = this.realm.fbLibraries.reactDom;
      invariant(reactDomValue instanceof ObjectValue);
      let reactDomPortalFunc = getProperty(this.realm, reactDomValue, "createPortal");
      return AbstractValue.createTemporalFromBuildFunction(
        this.realm,
        ObjectValue,
        [reactDomPortalFunc, resolvedReactPortalValue, domNodeValue],
        ([renderNode, ..._args]) => {
          return t.callExpression(renderNode, ((_args: any): Array<any>));
        },
        { skipInvariant: true, isPure: true }
      );
    }
    return createPortalNode;
  }

  _resolveAbstractConditionalValue(
    componentType: Value,
    condValue: AbstractValue,
    consequentVal: Value,
    alternateVal: Value,
    context: ObjectValue | AbstractObjectValue,
    evaluatedNode: ReactEvaluatedNode
  ) {
    let value = this.realm.evaluateWithAbstractConditional(
      condValue,
      () => {
        return this.realm.evaluateForEffects(
          () =>
            wrapReactElementInBranchOrReturnValue(
              this.realm,
              this._resolveDeeply(componentType, consequentVal, context, "NEW_BRANCH", evaluatedNode)
            ),
          null,
          "_resolveAbstractConditionalValue consequent"
        );
      },
      () => {
        return this.realm.evaluateForEffects(
          () =>
            wrapReactElementInBranchOrReturnValue(
              this.realm,
              this._resolveDeeply(componentType, alternateVal, context, "NEW_BRANCH", evaluatedNode)
            ),
          null,
          "_resolveAbstractConditionalValue alternate"
        );
      }
    );
    if (value instanceof AbstractValue && value.kind === "conditional") {
      return getValueWithBranchingLogicApplied(this.realm, consequentVal, alternateVal, value);
    }
    return value;
  }

  _resolveAbstractLogicalValue(
    componentType: Value,
    value: AbstractValue,
    context: ObjectValue | AbstractObjectValue,
    evaluatedNode: ReactEvaluatedNode
  ) {
    let [leftValue, rightValue] = value.args;
    let operator = value.kind;

    invariant(leftValue instanceof AbstractValue);
    if (operator === "||") {
      return this._resolveAbstractConditionalValue(
        componentType,
        leftValue,
        leftValue,
        rightValue,
        context,
        evaluatedNode
      );
    } else {
      return this._resolveAbstractConditionalValue(
        componentType,
        leftValue,
        rightValue,
        leftValue,
        context,
        evaluatedNode
      );
    }
  }

  _resolveAbstractValue(
    componentType: Value,
    value: AbstractValue,
    context: ObjectValue | AbstractObjectValue,
    branchStatus: BranchStatusEnum,
    evaluatedNode: ReactEvaluatedNode
  ): Value {
    invariant(this.realm.generator);
    // TODO investigate what other kinds than "conditional" might be safe to deeply resolve
    if (value.kind === "conditional") {
      let [condValue, consequentVal, alternateVal] = value.args;
      invariant(condValue instanceof AbstractValue);
      return this._resolveAbstractConditionalValue(
        componentType,
        condValue,
        consequentVal,
        alternateVal,
        context,
        evaluatedNode
      );
    } else if (value.kind === "||" || value.kind === "&&") {
      return this._resolveAbstractLogicalValue(componentType, value, context, evaluatedNode);
    } else {
      if (value instanceof AbstractValue && this.realm.react.abstractHints.has(value)) {
        let reactHint = this.realm.react.abstractHints.get(value);

        invariant(reactHint !== undefined);
        if (reactHint.object === this.realm.fbLibraries.reactDom && reactHint.propertyName === "createPortal") {
          return this._resolveReactDomPortal(
            value,
            reactHint.args,
            componentType,
            context,
            branchStatus,
            evaluatedNode
          );
        }
      }
      this.componentTreeState.deadEnds++;
    }
    return value;
  }

  _resolveUnknownComponentType(reactElement: ObjectValue, evaluatedNode: ReactEvaluatedNode) {
    let typeValue = getProperty(this.realm, reactElement, "type");
    let propsValue = getProperty(this.realm, reactElement, "props");

    this._findReactComponentTrees(propsValue, evaluatedNode, "NORMAL_FUNCTIONS");
    if (typeValue instanceof AbstractValue) {
      this._findReactComponentTrees(typeValue, evaluatedNode, "FUNCTIONAL_COMPONENTS");
      return reactElement;
    } else {
      let evaluatedChildNode = createReactEvaluatedNode("BAIL-OUT", getComponentName(this.realm, typeValue));
      evaluatedNode.children.push(evaluatedChildNode);
      let bailOutMessage = `type on <Component /> was not a ECMAScriptSourceFunctionValue`;
      evaluatedChildNode.message = bailOutMessage;
      this._assignBailOutMessage(reactElement, bailOutMessage);
      this.componentTreeState.deadEnds++;
      return reactElement;
    }
  }

  _resolveReactElementBadRef(reactElement: ObjectValue, evaluatedNode: ReactEvaluatedNode) {
    let typeValue = getProperty(this.realm, reactElement, "type");
    let propsValue = getProperty(this.realm, reactElement, "props");

    let evaluatedChildNode = createReactEvaluatedNode("BAIL-OUT", getComponentName(this.realm, typeValue));
    evaluatedNode.children.push(evaluatedChildNode);
    let bailOutMessage = `refs are not supported on <Components />`;
    evaluatedChildNode.message = bailOutMessage;

    this._queueNewComponentTree(typeValue, evaluatedChildNode);
    this._findReactComponentTrees(propsValue, evaluatedNode, "NORMAL_FUNCTIONS");
    this._assignBailOutMessage(reactElement, bailOutMessage);
    return reactElement;
  }

  _resolveReactElementUndefinedRender(
    reactElement: ObjectValue,
    evaluatedNode: ReactEvaluatedNode,
    branchStatus: BranchStatusEnum
  ) {
    let typeValue = getProperty(this.realm, reactElement, "type");
    let propsValue = getProperty(this.realm, reactElement, "props");

    let evaluatedChildNode = createReactEvaluatedNode("BAIL-OUT", getComponentName(this.realm, typeValue));
    evaluatedNode.children.push(evaluatedChildNode);
    let bailOutMessage = `undefined was returned from render`;
    evaluatedChildNode.message = bailOutMessage;

    this._assignBailOutMessage(reactElement, bailOutMessage);
    this._findReactComponentTrees(propsValue, evaluatedNode, "NORMAL_FUNCTIONS");
    return reactElement;
  }

  _resolveReactElementHostChildren(
    componentType: Value,
    reactElement: ObjectValue,
    context: ObjectValue | AbstractObjectValue,
    branchStatus: BranchStatusEnum,
    evaluatedNode: ReactEvaluatedNode
  ) {
    let propsValue = getProperty(this.realm, reactElement, "props");
    // terminal host component. Start evaluating its children.
    if (propsValue instanceof ObjectValue && propsValue.properties.has("children")) {
      let childrenValue = Get(this.realm, propsValue, "children");

      if (childrenValue instanceof Value) {
        let resolvedChildren = this._resolveDeeply(componentType, childrenValue, context, branchStatus, evaluatedNode);
        // we can optimize further and flatten arrays on non-composite components
        if (resolvedChildren instanceof ArrayValue && !resolvedChildren.intrinsicName) {
          resolvedChildren = flattenChildren(this.realm, resolvedChildren);
        }
        if (resolvedChildren !== childrenValue) {
          let newProps = cloneProps(this.realm, propsValue, resolvedChildren);

<<<<<<< HEAD
          reactElement.makeNotFinal();
          Properties.Set(this.realm, reactElement, "props", newProps, true);
          reactElement.makeFinal();
=======
          // This is safe to do as we clone a new ReactElement as part of reconcilation
          // so we will never be mutating an object used by something else. Furthermore,
          // the ReactElement is "immutable" so it can never change and only React controls
          // this object.
          hardModifyReactObjectPropertyBinding(this.realm, reactElement, "props", newProps);
>>>>>>> cc1e0818
        }
      }
    }
    return reactElement;
  }

  _resolveFragmentComponent(
    componentType: Value,
    reactElement: ObjectValue,
    context: ObjectValue | AbstractObjectValue,
    branchStatus: BranchStatusEnum,
    evaluatedNode: ReactEvaluatedNode
  ) {
    this.statistics.componentsEvaluated++;
    if (this.componentTreeConfig.firstRenderOnly) {
      let evaluatedChildNode = createReactEvaluatedNode("INLINED", "React.Fragment");
      evaluatedNode.children.push(evaluatedChildNode);
      this.statistics.inlinedComponents++;
      let children = this._resolveReactElementHostChildren(
        componentType,
        reactElement,
        context,
        branchStatus,
        evaluatedChildNode
      );
      return children;
    } else {
      let evaluatedChildNode = createReactEvaluatedNode("NORMAL", "React.Fragment");
      evaluatedNode.children.push(evaluatedChildNode);
      return this._resolveReactElementHostChildren(
        componentType,
        reactElement,
        context,
        branchStatus,
        evaluatedChildNode
      );
    }
  }

  _resolveReactElement(
    componentType: Value,
    reactElement: ObjectValue,
    context: ObjectValue | AbstractObjectValue,
    branchStatus: BranchStatusEnum,
    evaluatedNode: ReactEvaluatedNode
  ) {
    // We create a clone of the ReactElement to be safe. This is because the same
    // ReactElement might be a temporal referenced in other effects and also it allows us to
    // easily mutate and swap the props of the ReactElement with the optimized version with
    // resolved/inlined children.
    // Note: We used to sanitize out props for firstRender here, we now do this during serialization.
    reactElement = cloneReactElement(this.realm, reactElement, false);
    let typeValue = getProperty(this.realm, reactElement, "type");
    let propsValue = getProperty(this.realm, reactElement, "props");
    let refValue = getProperty(this.realm, reactElement, "ref");

    invariant(
      !(typeValue instanceof AbstractValue && typeValue.kind === "conditional"),
      `the reconciler should never encounter a ReactElement "type" that is conditional abstract value`
    );
    invariant(
      !(propsValue instanceof AbstractValue && propsValue.kind === "conditional"),
      `the reconciler should never encounter a ReactElement "props" that is conditional abstract value`
    );

    if (typeValue instanceof StringValue) {
      return this._resolveReactElementHostChildren(componentType, reactElement, context, branchStatus, evaluatedNode);
    }
    if (!(propsValue instanceof ObjectValue || propsValue instanceof AbstractObjectValue)) {
      this._assignBailOutMessage(
        reactElement,
        `props on <Component /> was not not an ObjectValue or an AbstractObjectValue`
      );
      return reactElement;
    }
    let componentResolutionStrategy = this._getComponentResolutionStrategy(typeValue);

    // We do not support "ref" on <Component /> ReactElements, unless it's a forwarded ref
    // or we are firstRenderOnly mode (in which case, we ignore the ref)
    if (
      !this.componentTreeConfig.firstRenderOnly &&
      !(refValue instanceof NullValue) &&
      componentResolutionStrategy !== "FORWARD_REF" &&
      // If we have an abstract value, it might mean a bad ref, but we will have
      // already thrown a FatalError in the createElement implementation by this
      // point, so if we're here, then the FatalError has been recovered explicitly
      !(refValue instanceof AbstractValue)
    ) {
      this._resolveReactElementBadRef(reactElement, evaluatedNode);
    }
    try {
      let result;

      switch (componentResolutionStrategy) {
        case "NORMAL": {
          if (
            !(typeValue instanceof ECMAScriptSourceFunctionValue || valueIsKnownReactAbstraction(this.realm, typeValue))
          ) {
            return this._resolveUnknownComponentType(reactElement, evaluatedNode);
          }
          let evaluatedChildNode = createReactEvaluatedNode("INLINED", getComponentName(this.realm, typeValue));
          let render = this._resolveComponent(
            typeValue,
            propsValue,
            context,
            branchStatus === "NEW_BRANCH" ? "BRANCH" : branchStatus,
            evaluatedChildNode
          );
          if (this.logger !== undefined && this.realm.react.verbose && evaluatedChildNode.status === "INLINED") {
            this.logger.logInformation(`    ✔ ${evaluatedChildNode.name} (inlined)`);
          }
          evaluatedNode.children.push(evaluatedChildNode);
          result = render.result;
          this.statistics.inlinedComponents++;
          break;
        }
        case "FRAGMENT": {
          return this._resolveFragmentComponent(componentType, reactElement, context, branchStatus, evaluatedNode);
        }
        case "RELAY_QUERY_RENDERER": {
          invariant(typeValue instanceof AbstractObjectValue);
          result = this._resolveRelayQueryRendererComponent(componentType, reactElement, context, evaluatedNode);
          break;
        }
        case "CONTEXT_PROVIDER": {
          return this._resolveContextProviderComponent(
            componentType,
            reactElement,
            context,
            branchStatus,
            evaluatedNode
          );
        }
        case "CONTEXT_CONSUMER": {
          result = this._resolveContextConsumerComponent(
            componentType,
            reactElement,
            context,
            branchStatus,
            evaluatedNode
          );
          break;
        }
        case "FORWARD_REF": {
          result = this._resolveForwardRefComponent(componentType, reactElement, context, branchStatus, evaluatedNode);
          break;
        }
        default:
          invariant(false, "unsupported component resolution strategy");
      }

      if (result === undefined) {
        result = reactElement;
      }
      if (result instanceof UndefinedValue) {
        return this._resolveReactElementUndefinedRender(reactElement, evaluatedNode, branchStatus);
      }
      return result;
    } catch (error) {
      return this._resolveComponentResolutionFailure(error, reactElement, evaluatedNode, branchStatus);
    }
  }

  _handleComponentTreeRootFailure(error: Error | Completion, evaluatedRootNode: ReactEvaluatedNode): void {
    if (error.name === "Invariant Violation") {
      throw error;
    } else if (error instanceof ReconcilerFatalError) {
      throw new ReconcilerFatalError(error.message, evaluatedRootNode);
    } else if (error instanceof UnsupportedSideEffect || error instanceof DoNotOptimize) {
      throw new ReconcilerFatalError(
        `Failed to render React component root "${evaluatedRootNode.name}" due to ${error.message}`,
        evaluatedRootNode
      );
    } else if (error instanceof Completion) {
      let value = error.value;
      invariant(value instanceof ObjectValue);
      let message = getProperty(this.realm, value, "message");
      let stack = getProperty(this.realm, value, "stack");
      invariant(message instanceof StringValue);
      invariant(stack instanceof StringValue);
      throw new ReconcilerFatalError(
        `Failed to render React component "${evaluatedRootNode.name}" due to a JS error: ${message.value}\n${
          stack.value
        }`,
        evaluatedRootNode
      );
    }
    let message;
    if (error instanceof ExpectedBailOut) {
      message = `Failed to optimize React component tree for "${evaluatedRootNode.name}" due to an expected bail-out: ${
        error.message
      }`;
    } else if (error instanceof FatalError) {
      message = `Failed to optimize React component tree for "${
        evaluatedRootNode.name
      }" due to a fatal error during evaluation: ${error.message}`;
    } else {
      // if we don't know what the error is, then best to rethrow
      throw error;
    }
    throw new ReconcilerFatalError(message, evaluatedRootNode);
  }

  _resolveComponentResolutionFailure(
    error: Error | Completion,
    reactElement: ObjectValue,
    evaluatedNode: ReactEvaluatedNode,
    branchStatus: BranchStatusEnum
  ): Value {
    if (error.name === "Invariant Violation") {
      throw error;
    } else if (error instanceof ReconcilerFatalError) {
      throw error;
    } else if (error instanceof UnsupportedSideEffect) {
      throw new ReconcilerFatalError(
        `Failed to render React component "${evaluatedNode.name}" due to ${error.message}`,
        evaluatedNode
      );
    } else if (error instanceof DoNotOptimize) {
      return reactElement;
    } else if (error instanceof Completion) {
      let value = error.value;
      invariant(value instanceof ObjectValue);
      let message = getProperty(this.realm, value, "message");
      let stack = getProperty(this.realm, value, "stack");
      invariant(message instanceof StringValue);
      invariant(stack instanceof StringValue);
      throw new ReconcilerFatalError(
        `Failed to render React component "${evaluatedNode.name}" due to a JS error: ${message.value}\n${stack.value}`,
        evaluatedNode
      );
    }
    let typeValue = getProperty(this.realm, reactElement, "type");
    let propsValue = getProperty(this.realm, reactElement, "props");
    // assign a bail out message
    if (error instanceof NewComponentTreeBranch) {
      this._findReactComponentTrees(propsValue, evaluatedNode, "NORMAL_FUNCTIONS");
      evaluatedNode.children.push(error.evaluatedNode);
      // NO-OP (we don't queue a newComponentTree as this was already done)
    } else {
      let evaluatedChildNode = createReactEvaluatedNode("BAIL-OUT", getComponentName(this.realm, typeValue));
      if (this.logger !== undefined && this.realm.react.verbose) {
        this.logger.logInformation(`    ✖ ${evaluatedChildNode.name} (bail-out)`);
      }
      evaluatedNode.children.push(evaluatedChildNode);
      this._queueNewComponentTree(typeValue, evaluatedChildNode);
      this._findReactComponentTrees(propsValue, evaluatedNode, "NORMAL_FUNCTIONS");
      if (error instanceof ExpectedBailOut) {
        evaluatedChildNode.message = error.message;
        this._assignBailOutMessage(reactElement, error.message);
      } else if (error instanceof FatalError) {
        let message = "evaluation failed";
        evaluatedChildNode.message = message;
        this._assignBailOutMessage(reactElement, message);
      } else {
        evaluatedChildNode.message = `unknown error`;
        throw error;
      }
    }
    // a child component bailed out during component folding, so return the function value and continue
    return reactElement;
  }

  _resolveDeeply(
    componentType: Value,
    value: Value,
    context: ObjectValue | AbstractObjectValue,
    branchStatus: BranchStatusEnum,
    evaluatedNode: ReactEvaluatedNode
  ): Value {
    if (
      value instanceof StringValue ||
      value instanceof NumberValue ||
      value instanceof BooleanValue ||
      value instanceof NullValue ||
      value instanceof UndefinedValue
    ) {
      // terminal values
      return value;
    }
    invariant(
      !(value instanceof ObjectValue) || value._isFinal !== undefined,
      `An object value was detected during React reconcilation without its bindings properly applied`
    );
    if (value instanceof AbstractValue) {
      return this._resolveAbstractValue(componentType, value, context, branchStatus, evaluatedNode);
    } else if (value instanceof ArrayValue) {
      // TODO investigate what about other iterables type objects
      return this._resolveArray(componentType, value, context, branchStatus, evaluatedNode);
    } else if (value instanceof ObjectValue && isReactElement(value)) {
      return this._resolveReactElement(componentType, value, context, branchStatus, evaluatedNode);
    } else {
      let location = getLocationFromValue(value.expressionLocation);
      throw new ExpectedBailOut(`invalid return value from render${location}`);
    }
  }

  _assignBailOutMessage(reactElement: ObjectValue, message: string): void {
    // $BailOutReason is a field on ObjectValue that allows us to specify a message
    // that gets serialized as a comment node during the ReactElement serialization stage
    message = `Bail-out: ${message}`;
    if (reactElement.$BailOutReason !== undefined) {
      // merge bail out messages if one already exists
      reactElement.$BailOutReason += `, ${message}`;
    } else {
      reactElement.$BailOutReason = message;
    }
  }

  _resolveArray(
    componentType: Value,
    arrayValue: ArrayValue,
    context: ObjectValue | AbstractObjectValue,
    branchStatus: BranchStatusEnum,
    evaluatedNode: ReactEvaluatedNode
  ): ArrayValue {
    if (ArrayValue.isIntrinsicAndHasWidenedNumericProperty(arrayValue)) {
      let arrayHint = this.realm.react.arrayHints.get(arrayValue);

      if (arrayHint !== undefined) {
        let { func, thisVal } = arrayHint;
        if (func instanceof ECMAScriptSourceFunctionValue || func instanceof BoundFunctionValue) {
          if (thisVal && thisVal !== this.realm.intrinsics.undefined) {
            throw new ExpectedBailOut(`abstract mapped arrays with "this" argument are not yet supported`);
          }
          this._queueOptimizedClosure(func, evaluatedNode, componentType, context);
        }
      }
      return arrayValue;
    }
    let children = mapArrayValue(this.realm, arrayValue, elementValue =>
      this._resolveDeeply(componentType, elementValue, context, "NEW_BRANCH", evaluatedNode)
    );
    children.makeFinal();
    return children;
  }

  hasEvaluatedRootNode(componentType: ECMAScriptSourceFunctionValue, evaluateNode: ReactEvaluatedNode): boolean {
    if (this.alreadyEvaluatedRootNodes.has(componentType)) {
      let alreadyEvaluatedNode = this.alreadyEvaluatedRootNodes.get(componentType);
      invariant(alreadyEvaluatedNode);
      evaluateNode.children = alreadyEvaluatedNode.children;
      evaluateNode.status = alreadyEvaluatedNode.status;
      evaluateNode.name = alreadyEvaluatedNode.name;
      return true;
    }
    return false;
  }

  hasEvaluatedNestedClosure(func: ECMAScriptSourceFunctionValue | BoundFunctionValue): boolean {
    return this.alreadyEvaluatedNestedClosures.has(func);
  }

  _findReactComponentTrees(
    value: Value,
    evaluatedNode: ReactEvaluatedNode,
    treatFunctionsAs: "NORMAL_FUNCTIONS" | "NESTED_CLOSURES" | "FUNCTIONAL_COMPONENTS",
    componentType?: Value,
    context?: ObjectValue | AbstractObjectValue
  ): void {
    if (value instanceof AbstractValue) {
      if (value.args.length > 0) {
        for (let arg of value.args) {
          this._findReactComponentTrees(arg, evaluatedNode, treatFunctionsAs, componentType, context);
        }
      } else {
        this.componentTreeState.deadEnds++;
      }
    } else if (valueIsKnownReactAbstraction(this.realm, value)) {
      let evaluatedChildNode = createReactEvaluatedNode("NEW_TREE", getComponentName(this.realm, value));
      evaluatedNode.children.push(evaluatedChildNode);
      this._queueNewComponentTree(value, evaluatedChildNode);
    } else if (value instanceof ECMAScriptSourceFunctionValue || value instanceof BoundFunctionValue) {
      if (valueIsClassComponent(this.realm, value) || treatFunctionsAs === "FUNCTIONAL_COMPONENTS") {
        let evaluatedChildNode = createReactEvaluatedNode("NEW_TREE", getComponentName(this.realm, value));
        evaluatedNode.children.push(evaluatedChildNode);
        this._queueNewComponentTree(value, evaluatedChildNode);
      } else if (treatFunctionsAs === "NESTED_CLOSURES") {
        invariant(componentType && context);
        this._queueOptimizedClosure(value, evaluatedNode, componentType, context);
      }
    } else if (value instanceof ObjectValue) {
      if (isReactElement(value)) {
        let typeValue = getProperty(this.realm, value, "type");
        let ref = getProperty(this.realm, value, "ref");
        let props = getProperty(this.realm, value, "props");

        if (valueIsKnownReactAbstraction(this.realm, typeValue) || typeValue instanceof ECMAScriptSourceFunctionValue) {
          let evaluatedChildNode = createReactEvaluatedNode("NEW_TREE", getComponentName(this.realm, typeValue));
          evaluatedNode.children.push(evaluatedChildNode);
          this._queueNewComponentTree(typeValue, evaluatedChildNode);
        }
        this._findReactComponentTrees(ref, evaluatedNode, treatFunctionsAs, componentType, context);
        this._findReactComponentTrees(props, evaluatedNode, treatFunctionsAs, componentType, context);
      } else {
        for (let [propName, binding] of value.properties) {
          if (binding && binding.descriptor && binding.descriptor.enumerable) {
            this._findReactComponentTrees(
              getProperty(this.realm, value, propName),
              evaluatedNode,
              treatFunctionsAs,
              componentType,
              context
            );
          }
        }
      }
    }
  }

  _handleReportedSideEffect(
    sideEffectType: SideEffectType,
    binding: void | Binding | PropertyBinding,
    expressionLocation: any
  ): void {
    let location = getLocationFromValue(expressionLocation);

    if (sideEffectType === "MODIFIED_BINDING") {
      let name = binding ? `"${((binding: any): Binding).name}"` : "unknown";
      throw new UnsupportedSideEffect(`side-effects from mutating the binding ${name}${location}`);
    } else if (sideEffectType === "MODIFIED_PROPERTY" || sideEffectType === "MODIFIED_GLOBAL") {
      let name = "";
      let key = ((binding: any): PropertyBinding).key;
      if (typeof key === "string") {
        name = `"${key}"`;
      }
      if (sideEffectType === "MODIFIED_PROPERTY") {
        throw new UnsupportedSideEffect(`side-effects from mutating a property ${name}${location}`);
      } else {
        throw new UnsupportedSideEffect(`side-effects from mutating the global object property ${name}${location}`);
      }
    } else if (sideEffectType === "EXCEPTION_THROWN") {
      throw new UnsupportedSideEffect(`side-effects from throwing exception${location}`);
    }
  }
}<|MERGE_RESOLUTION|>--- conflicted
+++ resolved
@@ -1083,17 +1083,11 @@
         if (resolvedChildren !== childrenValue) {
           let newProps = cloneProps(this.realm, propsValue, resolvedChildren);
 
-<<<<<<< HEAD
-          reactElement.makeNotFinal();
-          Properties.Set(this.realm, reactElement, "props", newProps, true);
-          reactElement.makeFinal();
-=======
           // This is safe to do as we clone a new ReactElement as part of reconcilation
           // so we will never be mutating an object used by something else. Furthermore,
           // the ReactElement is "immutable" so it can never change and only React controls
           // this object.
           hardModifyReactObjectPropertyBinding(this.realm, reactElement, "props", newProps);
->>>>>>> cc1e0818
         }
       }
     }
