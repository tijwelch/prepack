/**
 * Copyright (c) 2017-present, Facebook, Inc.
 * All rights reserved.
 *
 * This source code is licensed under the BSD-style license found in the
 * LICENSE file in the root directory of this source tree. An additional grant
 * of patent rights can be found in the PATENTS file in the same directory.
 */

/* @flow strict-local */

import { BreakpointManager } from "./BreakpointManager.js";
import { BabelNode } from "babel-types";
import type { BabelNodeSourceLocation } from "babel-types";
import invariant from "../common/invariant.js";
import type { DebugChannel } from "./channel/DebugChannel.js";
import { DebugMessage } from "./../common/channel/DebugMessage.js";
import { DebuggerError } from "./../common/DebuggerError.js";
import type {
  DebuggerRequest,
  StackframeArguments,
  ScopesArguments,
  Stackframe,
  Scope,
  VariablesArguments,
  EvaluateArguments,
  SourceData,
  DebuggerConfigArguments,
} from "./../common/types.js";
import type { Realm } from "./../../realm.js";
import { ExecutionContext } from "./../../realm.js";
import { VariableManager } from "./VariableManager.js";
import { SteppingManager } from "./SteppingManager.js";
import type { StoppableObject } from "./StopEventManager.js";
import { StopEventManager } from "./StopEventManager.js";
import {
  EnvironmentRecord,
  GlobalEnvironmentRecord,
  FunctionEnvironmentRecord,
  DeclarativeEnvironmentRecord,
  ObjectEnvironmentRecord,
} from "./../../environment.js";
import { CompilerDiagnostic } from "../../errors.js";
import type { Severity } from "../../errors.js";
import type { SourceFile } from "./../../types.js";
import {
  getAbsoluteSourcePath,
  findCommonPrefix,
  findMapDifference,
  stripEmptyStringBookends,
} from "./PathNormalizer.js";
import { IsStatement } from "./../../methods/is.js";

export class DebugServer {
  constructor(channel: DebugChannel, realm: Realm, configArgs: DebuggerConfigArguments) {
    this._channel = channel;
    this._realm = realm;
    this._breakpointManager = new BreakpointManager();
    this._variableManager = new VariableManager(realm);
    this._stepManager = new SteppingManager(this._realm, /* default discard old steppers */ false);
    this._stopEventManager = new StopEventManager();
    this._diagnosticSeverity = configArgs.diagnosticSeverity || "FatalError";
<<<<<<< HEAD
    if (configArgs.sourcemapDirectoryRoot !== undefined) {
      if (configArgs.sourcemaps === undefined) {
        throw new DebuggerError(
          "Invalid input",
          "Can't provide a sourcemap directory root without having sourcemaps present"
        );
      }
      this._sourcemapDirectoryRoot = configArgs.sourcemapDirectoryRoot;
      this._useRootPrefix = true;
      this._findSourcemapPrefixes(configArgs.sourcemaps);
    } else {
      this._findSourcemapPrefixes(configArgs.sourcemaps);
      this._useRootPrefix = false;
    }
=======
>>>>>>> cc1e0818
    this.waitForRun(undefined);
  }
  // the collection of breakpoints
  _breakpointManager: BreakpointManager;
  // the channel to communicate with the adapter
  _channel: DebugChannel;
  _realm: Realm;
  _variableManager: VariableManager;
  _stepManager: SteppingManager;
  _stopEventManager: StopEventManager;
  _lastExecuted: SourceData;
  // Prefixes used to translate between relative paths stored in AST nodes and absolute paths given to IDE.
  _sourcemapCommonPrefix: void | string; // Used for paths relative to map location.
  _sourcemapMapDifference: void | string; // Used for paths relative to map location.
  _sourcemapDirectoryRoot: void | string; // Used for paths relative to directory root.
  _useRootPrefix: boolean; // If true, use _sourcemapDirectoryRoot, else use _sourceMap[CP/MD].
  // Severity at which debugger will break when CompilerDiagnostics are generated. Default is Fatal.
  _diagnosticSeverity: Severity;

  /* Block until adapter says to run
  /* ast: the current ast node we are stopped on
  /* reason: the reason the debuggee is stopping
  */
  waitForRun(loc: void | BabelNodeSourceLocation) {
    let keepRunning = false;
    let request;
    while (!keepRunning) {
      request = this._channel.readIn();
      keepRunning = this.processDebuggerCommand(request, loc);
    }
  }

  // Checking if the debugger needs to take any action on reaching this ast node
  checkForActions(ast: BabelNode) {
    // console.log(`Checking ${ast.loc.source}: ${ast.loc.start.line} ${ast.loc.start.column}`);
    if (this._checkAndUpdateLastExecuted(ast)) {
      // if (ast.loc.source.includes("InitializeCore.js"))
        // console.log(`Checking ${ast.loc.source}: ${ast.loc.start.line} ${ast.loc.start.column} -- is of type ${ast.type} and ${IsStatement(ast)} statement`);
      let stoppables: Array<StoppableObject> = this._stepManager.getAndDeleteCompletedSteppers(ast);
      let breakpoint = this._breakpointManager.getStoppableBreakpoint(ast);
      if (breakpoint) stoppables.push(breakpoint);
      let reason = this._stopEventManager.getDebuggeeStopReason(ast, stoppables);
      if (reason) {
        invariant(ast.loc && ast.loc.source);
<<<<<<< HEAD
        let absolutePath = this._relativeToAbsolute(ast.loc.source);
        invariant(ast.loc); // To appease flow
        this._channel.sendStoppedResponse(reason, absolutePath, ast.loc.start.line, ast.loc.start.column);
=======
        this._channel.sendStoppedResponse(reason, ast.loc.source, ast.loc.start.line, ast.loc.start.column);
>>>>>>> cc1e0818
        invariant(ast.loc && ast.loc !== null);
        this.waitForRun(ast.loc);
      }
    }
  }

  // Process a command from a debugger. Returns whether Prepack should unblock
  // if it is blocked
  processDebuggerCommand(request: DebuggerRequest, loc: void | BabelNodeSourceLocation) {
    let requestID = request.id;
    let command = request.command;
    let args = request.arguments;
    console.log("incoming request: ", command);
    // Convert incoming location sources to relative paths in order to match internal representation of filenames.
    if (args.kind === "breakpoint") {
      for (let bp of args.breakpoints) {
        bp.filePath = this._absoluteToRelative(bp.filePath);
      }
    }

    switch (command) {
      case DebugMessage.BREAKPOINT_ADD_COMMAND:
        invariant(args.kind === "breakpoint");
        this._breakpointManager.addBreakpointMulti(args.breakpoints);
        this._channel.sendBreakpointsAcknowledge(DebugMessage.BREAKPOINT_ADD_ACKNOWLEDGE, requestID, args);
        break;
      case DebugMessage.BREAKPOINT_REMOVE_COMMAND:
        invariant(args.kind === "breakpoint");
        this._breakpointManager.removeBreakpointMulti(args.breakpoints);
        this._channel.sendBreakpointsAcknowledge(DebugMessage.BREAKPOINT_REMOVE_ACKNOWLEDGE, requestID, args);
        break;
      case DebugMessage.BREAKPOINT_ENABLE_COMMAND:
        invariant(args.kind === "breakpoint");
        this._breakpointManager.enableBreakpointMulti(args.breakpoints);
        this._channel.sendBreakpointsAcknowledge(DebugMessage.BREAKPOINT_ENABLE_ACKNOWLEDGE, requestID, args);
        break;
      case DebugMessage.BREAKPOINT_DISABLE_COMMAND:
        invariant(args.kind === "breakpoint");
        this._breakpointManager.disableBreakpointMulti(args.breakpoints);
        this._channel.sendBreakpointsAcknowledge(DebugMessage.BREAKPOINT_DISABLE_ACKNOWLEDGE, requestID, args);
        break;
      case DebugMessage.PREPACK_RUN_COMMAND:
        invariant(args.kind === "run");
        this._onDebuggeeResume();
        return true;
      case DebugMessage.STACKFRAMES_COMMAND:
        invariant(args.kind === "stackframe");
        this.processStackframesCommand(requestID, args, loc);
        break;
      case DebugMessage.SCOPES_COMMAND:
        invariant(args.kind === "scopes");
        this.processScopesCommand(requestID, args);
        break;
      case DebugMessage.VARIABLES_COMMAND:
        invariant(args.kind === "variables");
        this.processVariablesCommand(requestID, args);
        break;
      case DebugMessage.STEPINTO_COMMAND:
        invariant(loc !== undefined);
        this._stepManager.processStepCommand("in", loc);
        this._onDebuggeeResume();
        return true;
      case DebugMessage.STEPOVER_COMMAND:
        invariant(loc !== undefined);
        this._stepManager.processStepCommand("over", loc);
        this._onDebuggeeResume();
        return true;
      case DebugMessage.STEPOUT_COMMAND:
        invariant(loc !== undefined);
        this._stepManager.processStepCommand("out", loc);
        this._onDebuggeeResume();
        return true;
      case DebugMessage.EVALUATE_COMMAND:
        invariant(args.kind === "evaluate");
        this.processEvaluateCommand(requestID, args);
        break;
      default:
        throw new DebuggerError("Invalid command", "Invalid command from adapter: " + command);
    }
    return false;
  }

  processStackframesCommand(requestID: number, args: StackframeArguments, astLoc: void | BabelNodeSourceLocation) {
    let frameInfos: Array<Stackframe> = [];
    let loc = this._getFrameLocation(astLoc ? astLoc : null);
    let fileName = loc.fileName;
    let line = loc.line;
    let column = loc.column;

    // the UI displays the current frame as index 0, so we iterate backwards
    // from the current frame
    for (let i = this._realm.contextStack.length - 1; i >= 0; i--) {
      let frame = this._realm.contextStack[i];
      let functionName = "(anonymous function)";
      if (frame.function && frame.function.__originalName) {
        functionName = frame.function.__originalName;
      }

      let frameInfo: Stackframe = {
        id: this._realm.contextStack.length - 1 - i,
        functionName: functionName,
        fileName: this._relativeToAbsolute(fileName), // Outward facing paths must be absolute.
        line: line,
        column: column,
      };
      frameInfos.push(frameInfo);
      loc = this._getFrameLocation(frame.loc);
      fileName = loc.fileName;
      line = loc.line;
      column = loc.column;
    }
    this._channel.sendStackframeResponse(requestID, frameInfos);
  }

  _getFrameLocation(loc: void | null | BabelNodeSourceLocation): { fileName: string, line: number, column: number } {
    let fileName = "unknown";
    let line = 0;
    let column = 0;
    if (loc && loc.source) {
      fileName = loc.source;
      line = loc.start.line;
      column = loc.start.column;
    }
    return {
      fileName: fileName,
      line: line,
      column: column,
    };
  }

  processScopesCommand(requestID: number, args: ScopesArguments) {
    // first check that frameId is in the valid range
    if (args.frameId < 0 || args.frameId >= this._realm.contextStack.length) {
      throw new DebuggerError("Invalid command", "Invalid frame id for scopes request: " + args.frameId);
    }
    // here the frameId is in reverse order of the contextStack, ie frameId 0
    // refers to last element of contextStack
    let stackIndex = this._realm.contextStack.length - 1 - args.frameId;
    let context = this._realm.contextStack[stackIndex];
    invariant(context instanceof ExecutionContext);
    let scopes = [];
    let lexicalEnv = context.lexicalEnvironment;
    while (lexicalEnv) {
      let scope: Scope = {
        name: this._getScopeName(lexicalEnv.environmentRecord),
        // key used by UI to retrieve variables in this scope
        variablesReference: this._variableManager.getReferenceForValue(lexicalEnv),
        // the variables are easy to retrieve
        expensive: false,
      };
      scopes.push(scope);
      lexicalEnv = lexicalEnv.parent;
    }
    this._channel.sendScopesResponse(requestID, scopes);
  }

  _getScopeName(envRec: EnvironmentRecord): string {
    if (envRec instanceof GlobalEnvironmentRecord) {
      return "Global";
    } else if (envRec instanceof DeclarativeEnvironmentRecord) {
      if (envRec instanceof FunctionEnvironmentRecord) {
        return "Local: " + (envRec.$FunctionObject.__originalName || "anonymous function");
      } else {
        return "Block";
      }
    } else if (envRec instanceof ObjectEnvironmentRecord) {
      return "With";
    } else {
      invariant(false, "Invalid type of environment record");
    }
  }

  processVariablesCommand(requestID: number, args: VariablesArguments) {
    let variables = this._variableManager.getVariablesByReference(args.variablesReference);
    this._channel.sendVariablesResponse(requestID, variables);
  }

  processEvaluateCommand(requestID: number, args: EvaluateArguments) {
    let evalResult = this._variableManager.evaluate(args.frameId, args.expression);
    this._channel.sendEvaluateResponse(requestID, evalResult);
  }

  // actions that need to happen before Prepack can resume
  _onDebuggeeResume() {
    // resets the variable manager
    this._variableManager.clean();
  }

  /*
    Returns whether there are more nodes in the ast.
  */
  _checkAndUpdateLastExecuted(ast: BabelNode): boolean {
    if (ast.loc && ast.loc.source) {
      let filePath = ast.loc.source;
      let line = ast.loc.start.line;
      let column = ast.loc.start.column;
      let stackSize = this._realm.contextStack.length;
      // check if the current location is same as the last one
      if (
        this._lastExecuted &&
        filePath === this._lastExecuted.filePath &&
        line === this._lastExecuted.line &&
        // column === this._lastExecuted.column &&
        stackSize === this._lastExecuted.stackSize
      ) {
        return false;
      }
      this._lastExecuted = {
        filePath: filePath,
        line: line,
        column: column,
        stackSize: this._realm.contextStack.length,
      };
      return true;
    }
    return false;
  }

  _findSourcemapPrefixes(sourceMaps: Array<SourceFile> | void) {
    // If sourcemaps don't exist, set prefixes to empty string and break.
    if (sourceMaps) {
      for (let map of sourceMaps) {
        if (map.sourceMapContents === undefined || map.sourceMapContents === "") {
          this._sourcemapCommonPrefix = "";
          this._sourcemapMapDifference = "";
          return;
        }
      }
    } else {
      this._sourcemapCommonPrefix = "";
      this._sourcemapMapDifference = "";
      return;
    }

    // Extract common prefix and map difference
    let originalSourcePaths = [];
    let mapPaths = [];
    for (let map of sourceMaps) {
      invariant(map.sourceMapContents); // Checked above.
      let parsed = JSON.parse(map.sourceMapContents);
      // Two formats for sourcemaps exist.
      if ("sections" in parsed) {
        console.log(`there are ${parsed.sections.length} sections`);
        for (let section of parsed.sections) {
          // ASSUMPTION: each section only has one source (from fb4a).
          originalSourcePaths.push(getAbsoluteSourcePath(map.filePath, section.map.sources[0]));
        }
      } else {
        for (let source of parsed.sources) {
          // ASSUMPTION: all sources are put into this array.
          originalSourcePaths.push(getAbsoluteSourcePath(map.filePath, source));
        }
      }
      mapPaths.push(stripEmptyStringBookends(map.filePath.split("/")));
    }

    let originalSourceCommonPrefix = findCommonPrefix(originalSourcePaths);
    let originalSourceCPElements = stripEmptyStringBookends(originalSourceCommonPrefix.split("/"));
    let mapCommonPrefix = findCommonPrefix(mapPaths);
    let mapCPElements = stripEmptyStringBookends(mapCommonPrefix.split("/"));

    this._sourcemapCommonPrefix = findCommonPrefix([originalSourceCPElements, mapCPElements]);
    this._sourcemapMapDifference = findMapDifference(this._sourcemapCommonPrefix, mapCommonPrefix);
    console.log(`Common prefix: ${this._sourcemapCommonPrefix}`);
    console.log(`Map difference: ${this._sourcemapMapDifference}`);
  }

  _relativeToAbsolute(path: string): string {
    // console.log("rel to abs input: ", path);
    let absolute;
    if (this._useRootPrefix) {
      // Should address flow here (and below) use invariants or if's?
      // Technically is runtime dependent, but there should not be a code path that fails an invariant.
      absolute = this._sourcemapDirectoryRoot + path;
    } else {
      absolute = path.replace(this._sourcemapMapDifference, "");
      absolute = this._sourcemapCommonPrefix + absolute;
    }
    // console.log("rel to abs: ", absolute);
    return absolute;
  }

  _absoluteToRelative(path: string): string {
    // console.log("abs to rel input: ", path);
    let relative;
    if (this._useRootPrefix) {
      relative = path.replace(this._sourcemapDirectoryRoot, "");
    } else {
      relative = path.replace(this._sourcemapCommonPrefix, "");
      relative = this._sourcemapMapDifference + relative;
    }
    // console.log("abs to rel: ", relative);
    return relative;
  }

  /*
    Displays PP error message, then waits for user to run the program to
    continue (similar to a breakpoint).
  */
  handlePrepackError(diagnostic: CompilerDiagnostic) {
<<<<<<< HEAD
    invariant(diagnostic.location);
    // The following constructs the message and stop instruction
    // that is sent to the UI to actually execution.
=======
    invariant(diagnostic.location && diagnostic.location.source);
    // The following constructs the message and stop-instruction that is sent to the UI to actually stop the execution.
>>>>>>> cc1e0818
    let location = diagnostic.location;
    let absoluteSource = "";
    if (location.source !== null) absoluteSource = this._relativeToAbsolute(location.source);
    let message = `${diagnostic.severity} ${diagnostic.errorCode}: ${diagnostic.message}`;
    this._channel.sendStoppedResponse(
      "Diagnostic",
      absoluteSource,
      location.start.line,
      location.start.column,
      message
    );
<<<<<<< HEAD

    // The AST Node's location is needed to satisfy the subsequent stackTrace request.
    this.waitForRun(location);
  }
=======
>>>>>>> cc1e0818

    // The AST Node's location is needed to satisfy the subsequent stackTrace request.
    this.waitForRun(location);
  }
  // Return whether the debugger should stop on a CompilerDiagnostic of a given severity.
  shouldStopForSeverity(severity: Severity): boolean {
    switch (this._diagnosticSeverity) {
      case "Information":
        return true;
      case "Warning":
        return severity !== "Information";
      case "RecoverableError":
        return severity === "RecoverableError" || severity === "FatalError";
      case "FatalError":
        return severity === "FatalError";
      default:
        invariant(false, "Unexpected severity type");
    }
  }

  shutdown() {
    // clean the channel pipes
    this._channel.shutdown();
  }
}<|MERGE_RESOLUTION|>--- conflicted
+++ resolved
@@ -60,7 +60,6 @@
     this._stepManager = new SteppingManager(this._realm, /* default discard old steppers */ false);
     this._stopEventManager = new StopEventManager();
     this._diagnosticSeverity = configArgs.diagnosticSeverity || "FatalError";
-<<<<<<< HEAD
     if (configArgs.sourcemapDirectoryRoot !== undefined) {
       if (configArgs.sourcemaps === undefined) {
         throw new DebuggerError(
@@ -75,8 +74,6 @@
       this._findSourcemapPrefixes(configArgs.sourcemaps);
       this._useRootPrefix = false;
     }
-=======
->>>>>>> cc1e0818
     this.waitForRun(undefined);
   }
   // the collection of breakpoints
@@ -121,13 +118,9 @@
       let reason = this._stopEventManager.getDebuggeeStopReason(ast, stoppables);
       if (reason) {
         invariant(ast.loc && ast.loc.source);
-<<<<<<< HEAD
         let absolutePath = this._relativeToAbsolute(ast.loc.source);
         invariant(ast.loc); // To appease flow
         this._channel.sendStoppedResponse(reason, absolutePath, ast.loc.start.line, ast.loc.start.column);
-=======
-        this._channel.sendStoppedResponse(reason, ast.loc.source, ast.loc.start.line, ast.loc.start.column);
->>>>>>> cc1e0818
         invariant(ast.loc && ast.loc !== null);
         this.waitForRun(ast.loc);
       }
@@ -428,14 +421,8 @@
     continue (similar to a breakpoint).
   */
   handlePrepackError(diagnostic: CompilerDiagnostic) {
-<<<<<<< HEAD
-    invariant(diagnostic.location);
-    // The following constructs the message and stop instruction
-    // that is sent to the UI to actually execution.
-=======
     invariant(diagnostic.location && diagnostic.location.source);
     // The following constructs the message and stop-instruction that is sent to the UI to actually stop the execution.
->>>>>>> cc1e0818
     let location = diagnostic.location;
     let absoluteSource = "";
     if (location.source !== null) absoluteSource = this._relativeToAbsolute(location.source);
@@ -447,13 +434,6 @@
       location.start.column,
       message
     );
-<<<<<<< HEAD
-
-    // The AST Node's location is needed to satisfy the subsequent stackTrace request.
-    this.waitForRun(location);
-  }
-=======
->>>>>>> cc1e0818
 
     // The AST Node's location is needed to satisfy the subsequent stackTrace request.
     this.waitForRun(location);
