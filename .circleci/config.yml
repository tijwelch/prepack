--- conflicted
+++ resolved
@@ -59,11 +59,7 @@
             yarn test-react
             yarn test-sourcemaps
             yarn test-std-in
-<<<<<<< HEAD
-            yarn test-residual
             yarn test-debugger
-=======
->>>>>>> 55c55f70
             yarn test-test262 --expectedCounts 11944,5641,0 --statusFile ~/artifacts/test262-status.txt --timeout 120 --cpuScale 0.25 --verbose
             #yarn test-test262-new --statusFile ~/artifacts/test262-new-status.txt --timeout 120 --verbose
       - store_artifacts:
